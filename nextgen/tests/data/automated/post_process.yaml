--- conflicted
+++ resolved
@@ -3,18 +3,11 @@
   bowtie: bowtie
   samtools: samtools
   bwa: bwa
-<<<<<<< HEAD
   tophat: tophat
   ucsc_bigwig: /bubo/home/h10/vale/bin/wigToBigWig
   picard: $PICARD_HOME 
   gatk: $GATK_HOME 
   snpEff: $SNPEFF_HOME 
-=======
-  ucsc_bigwig: /home/peru/local/bioinfo/bin/wigToBigWig
-  picard: /home/peru/local/bioinfo/ngs/picard-tools-1.53
-  gatk: /home/peru/local/bioinfo/ngs/GenomeAnalysisTK
-  snpEff: /home/peru/local/bioinfo/ngs/snpeff
->>>>>>> 85d3b1f8
   fastqc: fastqc
   pdflatex: pdflatex
   barcode: barcode_sort_trim.py
