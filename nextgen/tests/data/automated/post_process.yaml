galaxy_url: http://your/galaxy/url
galaxy_api_key: your_galaxy_api_key
galaxy_config: universe_wsgi.ini
program:
  bowtie: bowtie
  samtools: samtools
  bwa: bwa
  tophat: /bubo/home/h10/vale/opt/tophat-1.3.3.Linux_x86_64/tophat
  ucsc_bigwig: wigToBigWig
  picard: /bubo/sw/apps/bioinfo/picard/1.41
<<<<<<< HEAD
  gatk: /bubo/home/h10/vale/opt/GenomeAnalysisTK-1.1
=======
  gatk: /bubo/sw/apps/bioinfo/GATK/1.2.12
>>>>>>> bb0dace9
  snpEff: /bubo/home/h10/vale/opt/snpEff_v2_0_2
  fastqc: fastqc
  pdflatex: pdflatex
  barcode: barcode_sort_trim.py
algorithm:
  aligner: bowtie
  max_errors: 2
  num_cores: 8
  platform: illumina
  recalibrate: false
  snpcall: false
  bc_mismatch: 2
  bc_allow_indels: true
  bc_read: 1
  bc_position: 3
  java_memory: 6g
  upload_fastq: false
  save_diskspace: true

log_dir: log
msg_process_tag: sqn_finished_process
msg_store_tag: sqn_finished_store
store_dir: /mad/store/clients/cscshared/solexadata
store_user: cscshared
store_host: bricklayer01.partners.org

analysis:
  # Can specify a different remote host to initiate
  # the copy from. This is useful for NFS shared filesystems
  # where you want to manage the copy from the base machine.
  copy_user:
  copy_host:
  store_dir: /store4/solexadata
  base_dir: /array0/projects/Sequencing
  towig_script: bam_to_wiggle.py
distributed:
  cluster_platform: lsf
  platform_args: '-q your_queue_name'
  cores_per_host: 1 # 0 uses all cores, otherwise can configure for architecture
  # num_workers: 2 # only required if cores_per_host is 0, otherwise use all needed
  rabbitmq_vhost: bionextgen
# configuration algorithm changes for custom post-processing steps
custom_algorithms:
  'SNP calling':
    aligner: bwa
    recalibrate: true
    recalibration_plots: false
    snpcall: true
    coverage_depth: "low" # Options: low, high
    coverage_interval: "exome" # Options: exome, genome
    dbsnp: variation/dbsnp_132.vcf
    train_hapmap: variation/hapmap_3.3.vcf
    train_1000g_omni: variation/1000G_omni2.5.vcf
    train_indels: variation/Mills_Devine_2hit.indels.vcf
  'RNA-seq':
    aligner: tophat
    transcript_assemble: true
    transcripts: rnaseq/ref-transcripts.gtf
    transcripts_mask: rnaseq/ref-transcripts-mask.gtf
  'Minimal':
    aligner: ""
# Requirements for memory-bound processes
resources:
  ucsc_bigwig:
    memory: 36g<|MERGE_RESOLUTION|>--- conflicted
+++ resolved
@@ -5,14 +5,10 @@
   bowtie: bowtie
   samtools: samtools
   bwa: bwa
-  tophat: /bubo/home/h10/vale/opt/tophat-1.3.3.Linux_x86_64/tophat
+  tophat: tophat
   ucsc_bigwig: wigToBigWig
   picard: /bubo/sw/apps/bioinfo/picard/1.41
-<<<<<<< HEAD
-  gatk: /bubo/home/h10/vale/opt/GenomeAnalysisTK-1.1
-=======
   gatk: /bubo/sw/apps/bioinfo/GATK/1.2.12
->>>>>>> bb0dace9
   snpEff: /bubo/home/h10/vale/opt/snpEff_v2_0_2
   fastqc: fastqc
   pdflatex: pdflatex
