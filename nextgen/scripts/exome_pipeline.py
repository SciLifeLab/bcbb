--- conflicted
+++ resolved
@@ -1,19 +1,11 @@
 #!/usr/bin/env python
 """Provide SNP and indel calling.
 
-<<<<<<< HEAD
 This script works on delivered project data. In a project
 folder sequence data is stored as fastq files in the data
 directory, grouped by flow cell like names. Optionally,
 it is possible to provide a directory containing bam
 files.
-=======
-This script works on delivered project data. In a project 
-folder sequence data is stored as fastq files in the data 
-directory, grouped by flow cell like names. Optionally, 
-it is possible to provide a directory containing bam
-files. 
->>>>>>> bb0dace9
 
 Usage:
     exome_pipeline.py <exome pipeline YAML config file>
@@ -161,7 +153,6 @@
         out = []
         fn = globals()[fn_name]
         with utils.cpmap(int(parallel)) as cpmap:
- #           import pdb; pdb.set_trace()
             for data in cpmap(fn, items):
                 if data:
                     out.extend(data)
@@ -204,4 +195,4 @@
     kwargs = dict(
         project_dir = options.project_dir
         )
-    main(*args, **kwargs)+    main(*args, **kwargs)
