#!/usr/bin/env python
"""Perform an automated analysis on a sequencing run using Galaxy information.

Given a directory of solexa output, this retrieves details about the sequencing
run from the Galaxy description, and uses this to perform an initial alignment
and analysis.

Usage:
    automated_initial_analysis.py <YAML config file> <flow cell dir>
                                  [<YAML run information>]

The optional <YAML run information> file specifies details about the
flowcell lanes, instead of retrieving it from Galaxy. An example
configuration file is located in 'config/run_info.yaml'

Workflow:
    - Retrieve details on a run.
    - Align fastq files to reference genome.
    - Perform secondary analyses like SNP calling.
    - Generate summary report.
"""
import os
import sys
from optparse import OptionParser

import datetime
import yaml

from bcbio.galaxy.api import GalaxyApiAccess
from bcbio.solexa.flowcell import get_fastq_dir
from bcbio import utils
from bcbio.log import logger, setup_logging, version
from bcbio.distributed.messaging import parallel_runner
from bcbio.pipeline.run_info import get_run_info
from bcbio.pipeline.demultiplex import add_multiplex_across_lanes
from bcbio.pipeline.merge import organize_samples
from bcbio.pipeline.qcsummary import write_metrics, write_project_summary
from bcbio.variation.realign import parallel_realign_sample
from bcbio.variation.genotype import parallel_variantcall
from bcbio.pipeline.config_loader import load_config
from bcbio.google.sequencing_report import create_report_on_gdocs


def main(config_file, fc_dir, run_info_yaml=None):
    config = load_config(config_file)
    work_dir = os.getcwd()
    if config.get("log_dir", None) is None:
        config["log_dir"] = os.path.join(work_dir, "log")

    setup_logging(config)
    run_main(config, config_file, fc_dir, work_dir, run_info_yaml)


def run_main(config, config_file, fc_dir, work_dir, run_info_yaml):
<<<<<<< HEAD
=======
    
    _record_sw_versions(config, os.path.join(work_dir,"bcbb_software_versions.txt"))
    
>>>>>>> 7d00eff0
    align_dir = os.path.join(work_dir, "alignments")
    run_module = "bcbio.distributed"
    fc_name, fc_date, run_info = get_run_info(fc_dir, config, run_info_yaml)
    fastq_dir, galaxy_dir, config_dir = _get_full_paths(get_fastq_dir(fc_dir),
                                                        config, config_file)

    config_file = os.path.join(config_dir, os.path.basename(config_file))
    dirs = {"fastq": fastq_dir, "galaxy": galaxy_dir, "align": align_dir,
            "work": work_dir, "flowcell": fc_dir, "config": config_dir}

    run_parallel = parallel_runner(run_module, dirs, config, config_file)
    run_items = add_multiplex_across_lanes(run_info["details"], dirs["fastq"], fc_name)

    lanes = ((info, fc_name, fc_date, dirs, config) for info in run_items)
    lane_items = run_parallel("process_lane", lanes)

    # upload the sequencing report to Google Docs
    gdocs_indicator = os.path.join(work_dir, "gdocs_report_complete.txt")
    if not os.path.exists(gdocs_indicator) \
    and create_report_on_gdocs(fc_date, fc_name, run_info_yaml, dirs, config):
        utils.touch_file(gdocs_indicator)

    # Remove spiked in controls, contaminants etc.
    lane_items = run_parallel("remove_contaminants", lane_items)

    align_items = run_parallel("process_alignment", lane_items)
    # process samples, potentially multiplexed across multiple lanes
    samples = organize_samples(align_items, dirs, config_file)
    samples = run_parallel("merge_sample", samples)
    run_parallel("screen_sample_contaminants", samples)
    samples = run_parallel("recalibrate_sample", samples)
    samples = parallel_realign_sample(samples, run_parallel)
    samples = parallel_variantcall(samples, run_parallel)
    samples = run_parallel("detect_sv", samples)
    samples = run_parallel("process_sample", samples)
    samples = run_parallel("generate_bigwig", samples, {"programs": ["ucsc_bigwig"]})
    write_project_summary(samples)
    write_metrics(run_info, fc_name, fc_date, dirs)


# ## Utility functions

def _record_sw_versions(config, sw_version_file):
    """Get the versions of software used in the pipeline and output to
       log and text file in working directory
    """
    sw_versions = version.get_versions(config)
    sw_versions['bcbb'] = version._get_git_commit()

    logger.info("bcbb pipeline is running with software versions: %s" % sw_versions)
    
    with open(sw_version_file,'w') as fh:
        fh.write("%s\n" % datetime.datetime.now().isoformat())
        for sw, ver in sw_versions.items():
            fh.write("%s\t%s\n" % (sw,ver))

def _get_full_paths(fastq_dir, config, config_file):
    """Retrieve full paths for directories in the case of relative locations.
    """
    fastq_dir = utils.add_full_path(fastq_dir)
    config_dir = utils.add_full_path(os.path.dirname(config_file))
    galaxy_config_file = utils.add_full_path(config["galaxy_config"], config_dir)
    return fastq_dir, os.path.dirname(galaxy_config_file), config_dir


def _get_run_info(fc_name, fc_date, config, run_info_yaml):
    """Retrieve run information from a passed YAML file or the Galaxy API.
    """
    if run_info_yaml and os.path.exists(run_info_yaml):
        logger.info("Found YAML samplesheet, using %s instead of Galaxy API" % run_info_yaml)
        with open(run_info_yaml) as in_handle:
            run_details = yaml.load(in_handle)
        return dict(details=run_details, run_id="")
    else:
        logger.info("Fetching run details from Galaxy instance")
        galaxy_api = GalaxyApiAccess(config['galaxy_url'], config['galaxy_api_key'])
        return galaxy_api.run_details(fc_name, fc_date)

if __name__ == "__main__":
    parser = OptionParser()
    (options, args) = parser.parse_args()
    if len(args) < 2:
        print "Incorrect arguments"
        print __doc__
        sys.exit()
    kwargs = dict()
    main(*args, **kwargs)<|MERGE_RESOLUTION|>--- conflicted
+++ resolved
@@ -52,12 +52,9 @@
 
 
 def run_main(config, config_file, fc_dir, work_dir, run_info_yaml):
-<<<<<<< HEAD
-=======
-    
+
     _record_sw_versions(config, os.path.join(work_dir,"bcbb_software_versions.txt"))
-    
->>>>>>> 7d00eff0
+
     align_dir = os.path.join(work_dir, "alignments")
     run_module = "bcbio.distributed"
     fc_name, fc_date, run_info = get_run_info(fc_dir, config, run_info_yaml)
