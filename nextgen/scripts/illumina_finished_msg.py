--- conflicted
+++ resolved
@@ -52,7 +52,6 @@
     with log_handler.applicationbound():
         search_for_new(config, local_config, post_config_file,
                        fetch_msg, process_msg, store_msg, qseq, fastq)
-
 
 
 def search_for_new(config, config_file, post_config_file,
@@ -78,11 +77,7 @@
                         fastq_dir = _generate_fastq(dname, config)
                     _post_process_run(dname, config, config_file,
                                       fastq_dir, post_config_file,
-<<<<<<< HEAD
-                                      process_msg, store_msg)
-=======
                                       fetch_msg, process_msg, store_msg)
->>>>>>> 5d243b28
                 # Re-read the reported database to make sure it hasn't changed while processing
                 reported = _read_reported(config["msg_db"])
 
