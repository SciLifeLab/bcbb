--- conflicted
+++ resolved
@@ -64,7 +64,6 @@
     reported = _read_reported(config["msg_db"])
     for dname in _get_directories(config):
         if os.path.isdir(dname) and not any(dir.startswith(dname) for dir in reported):
-
             # Injects run_name on logging calls.
             # Convenient for run_name on "Subject" for email notifications
             def run_setter(record):
@@ -613,10 +612,7 @@
     """
     if readno < 1 or readno > _expected_reads(directory):
         raise ValueError("The run will not produce a Read{:d}".format(readno))
-<<<<<<< HEAD
-=======
-
->>>>>>> fff6bc94
+
     return os.path.exists(os.path.join(directory,
                                        "Basecalling_Netcopy_complete_Read{:d}.txt".format(readno)))
 
@@ -633,10 +629,7 @@
     """
     # If run is not indexed, the first read itself is the highest number
     read = max(1, _last_index_read(directory))
-<<<<<<< HEAD
-=======
-
->>>>>>> fff6bc94
+
     # FIXME: Handle a case where the index reads are the first to be read
     return (_is_finished_basecalling_read(directory, read) and
             not _is_initial_processing(directory) and
@@ -695,10 +688,7 @@
         read_elem = tree.find("Run/Reads")
         for read in read_elem:
             reads.append(dict(zip(read.keys(), [read.get(k) for k in read.keys()])))
-<<<<<<< HEAD
-
-=======
->>>>>>> fff6bc94
+
     return sorted(reads, key=lambda r: int(r.get("Number", 0)))
 
 
