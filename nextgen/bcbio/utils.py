--- conflicted
+++ resolved
@@ -11,10 +11,6 @@
 import csv
 import codecs
 import cStringIO
-<<<<<<< HEAD
-import datetime
-=======
->>>>>>> fcd61e59
 import gzip
 from datetime import datetime
 
