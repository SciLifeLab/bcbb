--- conflicted
+++ resolved
@@ -14,19 +14,11 @@
 
 # remap Galaxy genome names to the ones used by snpEff. Not nice code.
 SNPEFF_GENOME_REMAP = {
-<<<<<<< HEAD
-        "GRCh37": "GRCh37.63",
-        "hg19": "GRCh37.63",
-        "mm9": "NCBIM37.63",
-        "araTha_tair9": "athalianaTair10",
-        "araTha_tair10": "athalianaTair10",
-=======
         "GRCh37": ["GRCh37.64", "GRCh37.63"],
         "hg19" : ["GRCh37.64", "GRCh37.63"],
         "mm9" : ["NCBIM37.64", "NCBIM37.63"],
         "araTha_tair9": ["athalianaTair10"],
         "araTha_tair10": ["athalianaTair10"],
->>>>>>> 2611005d
         }
 
 
