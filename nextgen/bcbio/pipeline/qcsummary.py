--- conflicted
+++ resolved
@@ -35,8 +35,6 @@
     _run_fastq_screen(fastq1, fastq2, config)
 
 
-<<<<<<< HEAD
-=======
 def _safe_latex(to_fix):
     """Escape characters that make LaTeX unhappy.
     """
@@ -45,7 +43,6 @@
         to_fix = to_fix.replace(char, "\\%s" % char)
     return to_fix
 
->>>>>>> 5d243b28
 def _generate_pdf(graphs, summary, overrep, bam_file, sample_name,
                   dirs, config):
     base = os.path.splitext(os.path.basename(bam_file))[0]
@@ -263,8 +260,6 @@
         cl.insert(1,"--illumina")
          
     subprocess.check_call(cl)
-<<<<<<< HEAD
-=======
 
 def _run_fastq_screen(fastq1, fastq2, config):
     """ Runs fastq_screen on a subset of a fastq file
@@ -290,7 +285,6 @@
          
     subprocess.check_call(cl)
 
->>>>>>> 5d243b28
 
 # ## High level summary in YAML format for loading into Galaxy.
 
