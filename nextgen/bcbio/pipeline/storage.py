"""Transfer raw files from finished NGS runs for backup and storage.
"""
import os

import yaml

<<<<<<< HEAD
from bcbio.pipeline import log
from bcbio.log import create_log_handler
from bcbio.pipeline.config_loader import load_config
from bcbio.pipeline.transfer import remote_copy


def long_term_storage(remote_info, config_file):
    with open(config_file) as in_handle:
        config = yaml.load(in_handle)
    log_handler = create_log_handler(config, log.name)
    with log_handler.applicationbound():
        _copy_for_storage(remote_info, config)


def _copy_for_storage(remote_info, config):
=======
from bcbio.log import logger

def long_term_storage(remote_info, config_file):
>>>>>>> 915808d8
    """Securely copy files from remote directory to the storage server.

    This requires ssh public keys to be setup so that no password entry
    is necessary, Fabric is used to manage setting up copies on the remote
    storage server.
    """
    import fabric.api as fabric
    import fabric.contrib.files as fabric_files
 
    logger.info("Copying run data over to remote storage: %s" % config["store_host"])
    logger.debug("The contents from AMQP for this dataset are:\n %s" % remote_info)
    with open(config_file) as in_handle:
        config = yaml.load(in_handle)
    base_dir = config["store_dir"]
    try:
        protocol = config["transfer_protocol"]
    except KeyError:
        protocol = None
        pass

    fabric.env.host_string = "%s@%s" % \
    (config["store_user"], config["store_host"])
    remote_copy(remote_info, base_dir, protocol)<|MERGE_RESOLUTION|>--- conflicted
+++ resolved
@@ -4,7 +4,7 @@
 
 import yaml
 
-<<<<<<< HEAD
+from bcbio.log import logger
 from bcbio.pipeline import log
 from bcbio.log import create_log_handler
 from bcbio.pipeline.config_loader import load_config
@@ -12,19 +12,6 @@
 
 
 def long_term_storage(remote_info, config_file):
-    with open(config_file) as in_handle:
-        config = yaml.load(in_handle)
-    log_handler = create_log_handler(config, log.name)
-    with log_handler.applicationbound():
-        _copy_for_storage(remote_info, config)
-
-
-def _copy_for_storage(remote_info, config):
-=======
-from bcbio.log import logger
-
-def long_term_storage(remote_info, config_file):
->>>>>>> 915808d8
     """Securely copy files from remote directory to the storage server.
 
     This requires ssh public keys to be setup so that no password entry
