"""A module for managing metadata and layout, as specified in run_info.yaml,
as well as read counts for the samples on a flowcell.
"""

import copy
import re
import os
import glob
import yaml

<<<<<<< HEAD
from bcbio.pipeline.run_info import get_run_info
from bcbio.google import (_to_unicode, _from_unicode)
=======
from bcbio.solexa.flowcell import get_flowcell_info
from bcbio.google import ( _to_unicode, _from_unicode )
>>>>>>> 2b7f6c58
from bcbio.utils import UnicodeReader


def format_project_name(unformated_name):
    """Make the project name adhere to a stricter formatting convention"""
    regexp = r'^(.+?)_(\d{2})_(\d{2})(.*)$'
    m = re.match(regexp, unformated_name)
    if not m or len(m.groups()) < 3:
        return unformated_name

    name = m.group(1).strip()
    year = m.group(2).strip()
    month = m.group(3).strip()
    suffix = m.group(4).strip()

    # Replace any non-period delimiters
    delimiter = "_"
    p = re.compile('(%s)' % delimiter)
    name = p.sub('.', name)

    # Format the name
    project_name = "%s_%s_%s%s" % (name, year, month, suffix)
    return project_name


def get_barcode_metrics(workdir):
    """Parse the [lane]_*_bc.metrics files in the *_barcode directories into a dictionary"""
    
    bc_files = []
    if workdir is not None:
        bc_files = glob.glob(os.path.join(workdir,"*_barcode","*_bc.metrics"))
    if not len(bc_files) > 0:
        return None
    
    bc_metrics = {}
    for bc_file in bc_files:
        m = re.match(r'^(\d+)\_',os.path.basename(bc_file))
        if not m or len(m.groups()) != 1:
            continue
        lane = str(m.group(1))
        bc_metrics[lane] = {}
        with open(bc_file) as bcfh:
            csvr = UnicodeReader(bcfh,dialect='excel-tab')
            for row in csvr:
                bc_metrics[lane][str(row[0])] = int(row[1])
            
    return bc_metrics

def get_flowcell(fc_dir, run_info_yaml, config={}):
    # Just get the name of the flowcell directory minus the path
    fc_name, fc_date = get_flowcell_info(os.path.basename(os.path.normpath(fc_dir)))
    with open(run_info_yaml,"r") as fh:
        run_info = yaml.load(fh)
        
    return Flowcell(fc_name,fc_date,run_info,fc_dir)

def get_project_name(description):
    """Parse out the project name from the lane description"""
    m = re.match(r'(?:.*\s+)?(\S+)',(description or ""),re.I)
    if m and len(m.groups()) > 0:
        return format_project_name(m.group(1).strip())
    return description
       
def get_sample_name(barcode_name):
    """Extract the sample name by stripping the barcode index part of the sample description""" 
    regexp = r'^(.+?)[\.\-_]?ind?(?:ex)?[\.\-_]?\d+$'
    m = re.search(regexp,(barcode_name or ""),re.I)
    if not m or len(m.groups()) == 0:
        return barcode_name
    return m.group(1)


class Flowcell:
    """A class for managing information about a flowcell"""

    def __init__(self, fc_name, fc_date, data, fc_dir=None):
        self.set_fc_dir(fc_dir)
        self.set_fc_date(fc_date)
        self.set_fc_name(fc_name)
        self.set_lanes(data)
        # Attempts to set the read counts on creation
        self.set_read_counts()

    def get_fc_date(self):
        return self.fc_date

    def set_fc_date(self, fc_date):
        self.fc_date = fc_date

    def get_fc_dir(self):
        return self.fc_dir

    def set_fc_dir(self, fc_dir):
        self.fc_dir = fc_dir

    def get_fc_name(self):
        return self.fc_name

    def set_fc_name(self, fc_name):
        self.fc_name = fc_name

    def get_lane_by_name(self, name):
        for lane in self.get_lanes():
            if (lane.get_name() == name):
                return lane
        return None

    def add_lane(self, lane):
        self.lanes.append(lane)

    def get_lanes(self):
        return self.lanes

    def set_lanes(self, run_items):
        self.lanes = []
        for lane in run_items:
            self.add_lane(Lane(lane))

    def get_project_names(self):
        pnames = {}
        for lane in self.get_lanes():
            for pname in lane.get_project_names():
                if pname is None:
                    continue
                pnames[pname] = 1
        return pnames.keys()

    def get_samples(self):
        samples = []
        for lane in self.get_lanes():
            samples.extend(lane.get_samples())
        return samples

    def prune_to_project(self, project):
        """Return a new Flowcell object just containing the lanes and samples belonging to a specific project"""
        lanes = []
        fc = None
        for lane in self.get_lanes():
            l = lane.prune_to_project(project)
            if (l):
                lanes.append(l.to_structure())
        if (len(lanes)):
            fc = Flowcell(self.get_fc_name(),self.get_fc_date(),lanes)
        return fc
    
    def set_read_counts(self,read_counts=None):
        """Sets the read counts of the barcoded samples in the lanes of this flowcell.
           Read counts can be supplied in a dictionary with lane number as key to a
           dictionary with barcode indexes (or 'unmatched' or 'trim') as key and counts 
           as values. If no read counts are supplied, attempts to parse the read counts 
           from the flowcell directory, assuming that the read counts can be found using a glob
           like [lane]_*_barcode/[lane]_*_bc.metrics
        """
        if read_counts is None:
            read_counts = get_barcode_metrics(self.get_fc_dir()) or {}
            
        for name in read_counts.keys():
            lane = self.get_lane_by_name(name)
            if not lane:
                lane = Lane({"lane": name, "description": "Unexpected lane"})
                self.add_lane(lane)
            lane.set_read_counts(read_counts[name])
    
    @staticmethod
    def columns():
        cols = []#"fc_date","fc_name"]
        cols.extend(Lane.columns())
        return cols
    
    def to_rows(self):
        rows = []
        for lane in self.get_lanes():
            for row in lane.to_rows():
                #l = [self.get_fc_date(),self.get_fc_name()]
                #l.extend(row)
                rows.append(row)
        return rows

    def to_structure(self):
        struct = []
        for lane in self.get_lanes():
            struct.append(lane.to_structure())
        return {"details": struct}


class Lane:
    """A class for managing information about a lane"""

    def __init__(self, data):
        self.set_data(data)
        self.set_description(data.get("description", None))
        self.set_name(data.get("lane", None))
        self.set_samples(data.get("multiplex", []))
        self.set_files([])

    def get_analysis(self):
        return self.data.get("analysis", None)

    def set_data(self, data):
        self.data = copy.deepcopy(data)

    def get_description(self):
        return _from_unicode(self.description)

    def set_description(self, description):
        self.description = _to_unicode(description)

    def get_genome_build(self):
        return self.data.get("genome_build", None)

    def get_name(self):
        return _from_unicode(self.name)

    def set_name(self, name):
        self.name = _to_unicode(str(name))

    def get_project_names(self):
        pnames = {}
        for sample in self.get_samples():
            pnames[sample.get_project()] = 1
        return pnames.keys()

    def set_read_counts(self, read_counts):
        for barcode_id in read_counts.keys():
            sample = self.get_sample_by_barcode(barcode_id)
            if (sample is None):
                sample = BarcodedSample({"name": "Unexpected barcode", "barcode_id": barcode_id})
                self.add_sample(sample)
            sample.set_read_count(read_counts[barcode_id])

    def get_sample_by_barcode(self, barcode_id):
        for sample in self.get_samples():
            if (str(sample.get_barcode_id()) == str(barcode_id)):
                return sample
        return None
    
    def add_sample(self,sample):
        self.multiplex.append(sample)
    def get_samples(self):
        return self.multiplex
    def set_samples(self,multiplex):
        self.multiplex = []
        for barcode in multiplex:
            self.add_sample(BarcodedSample(barcode,self))

    def set_files(self, files):
        self.files = files
    def get_files(self):
        return self.files

    def get_samples_by_project(self,project):
        samples = []
        for sample in self.get_samples():
            if (sample.get_project() == project):
                samples.append(sample)
        return samples
    
    def prune_to_project(self,project,exclude_unmatched=False):
        """Return a new Lane object just containing the samples belonging to a specific project"""
        samples = []
        lane = None
        for sample in self.get_samples_by_project(project):
            samples.append(sample.to_structure())
        if (len(samples)):
            struct = self.to_structure()
            
            # Add the unmatched samples unless specifically asked not to
            if (not exclude_unmatched):
                sample = self.get_sample_by_barcode("unmatched")
                if (sample):
                    samples.append(sample.to_structure())
                    
            struct["multiplex"] = samples
            struct["description"] = "%s-pruned" % project
            lane = Lane(struct)
        return lane
    
    @staticmethod
    def columns():
        cols = ["lane","description"]
        cols.extend(BarcodedSample.columns())
        return cols
    
    def to_rows(self):
        rows = []
        for sample in self.get_samples():
            s = sample.to_rows()
            s.insert(0,self.get_name())
            s.insert(1,self.get_description())
            rows.append(s)
        return rows
            
    def to_structure(self):
        struct = {}
        if (self.get_description()):
            struct["description"] = self.get_description()
        if (self.get_name()):
            struct["lane"] = self.get_name()
        if (self.get_files()):
            struct["files"] = self.get_files()
        if (self.get_samples()):
            struct["multiplex"] = []
            for sample in self.get_samples():
                struct["multiplex"].append(sample.to_structure())
        else:
            if (self.get_analysis()):
                struct["analysis"] = self.get_analysis()
            if (self.get_genome_build()):
                struct["genome_build"] = self.get_genome_build()
        return struct

    def get_barcode_ids(self):
        bcids = None
        if (self.get_samples()):
            bcids = []
            for sample in self.get_samples():
                bcids.append(sample.get_barcode_id())
        return bcids

    def __str__(self):
        s = "Lane: %s\n\nbarcode ids: %s" % (self.get_name(), self.get_barcode_ids())
        return s

class Sample:
    """A class for managing information about a sample"""
     
    def __init__(self,data,lane=Lane({}),comment=None):
        self.set_analysis(data.get("analysis",lane.get_analysis()))
        self.set_genome_build(data.get("genome_build",lane.get_genome_build()))
        self.set_name(data.get("name",None))
        self.set_full_name(data.get("full_name",data.get("name", None)))
        self.set_project(data.get("description",lane.get_description()))
        self.set_read_count(data.get("read_count",None))
        self.set_lane(lane.get_name())
        self.set_comment(comment)
        
    def add_sample(self,other,delim=', '):
        if (self.get_analysis() != other.get_analysis()):
            self.set_analysis("%s%s%s" % (self.get_analysis(),delim,other.get_analysis()))
        if (self.get_genome_build() != other.get_genome_build()):
            self.set_genome_build("%s%s%s" % (self.get_genome_build(),delim,other.get_genome_build()))
        if (self.get_name() != other.get_name()):
            self.set_name("%s%s%s" % (self.get_name(),delim,other.get_name()))
        if (self.get_project() != other.get_project()):
            self.set_project("%s%s%s" % (self.get_project(),delim,other.get_project()))
        if (self.get_lane() != other.get_lane()):
            self.set_lane("%s%s%s" % (self.get_lane(),delim,other.get_lane()))
        if (other.get_read_count() is not None):
            self.set_read_count((self.get_read_count() or 0) + other.get_read_count())
            
    def get_analysis(self):
        return _from_unicode(self.analysis)
    def set_analysis(self,analysis):
        self.analysis = _to_unicode(analysis)
        
    def get_genome_build(self):
        return _from_unicode(self.genome_build)
    def set_genome_build(self,genome_build):
        self.genome_build = _to_unicode(genome_build)
        
    def get_name(self):
        return _from_unicode(self.name)
    def set_name(self,name):
        self.name = get_sample_name(_to_unicode(name))

    def get_full_name(self):
        return _from_unicode(self.full_name)
    def set_full_name(self,name):
        self.full_name = _to_unicode(name)

    def get_comment(self):
        return self.comment
    def set_comment(self,comment):
        self.comment = comment
        
    def get_lane(self):
        return self.lane
    def set_lane(self,lane):
        self.lane = lane
        
    def get_project(self):
        return _from_unicode(self.project)
    def set_project(self,project):
        self.project = get_project_name(_to_unicode(project))
        
    def get_read_count(self):
        if self.read_count:
            try:
                rc = int(self.read_count)
                return rc
            except ValueError:
                pass
        return None
    
    def get_rounded_read_count(self,unit=1000000,decimals=2):
        return round((self.get_read_count() or 0)/float(unit),int(decimals))
    def set_read_count(self,read_count):
        self.read_count = read_count
    
    @staticmethod
    def columns():
        cols = ["project_name","sample_name","read_count","rounded_read_count"]
        return cols
    
    def to_rows(self):
        rows = [self.get_project(),self.get_name(),self.get_read_count(),self.get_rounded_read_count()]
        return rows
    
    def to_structure(self):
        struct = {}
        if (self.get_analysis()):
            struct["analysis"] = self.get_analysis()
        if (self.get_genome_build()):
            struct["genome_build"] = self.get_genome_build()
        if (self.get_name()):
            struct["name"] = self.get_name()
        if (self.get_full_name()):
            struct["full_name"] = self.get_full_name()
        if (self.get_project()):
            struct["description"] = self.get_project()
        if (self.get_read_count() is not None):
            struct["read_count"] = self.get_read_count()
        return struct
    
class BarcodedSample(Sample):
    """A subclass of Sample for managing information about a barcoded sample"""
    
    def __init__(self,data,lane=Lane({})):
        Sample.__init__(self,data,lane)
        self.set_barcode_id(data.get("barcode_id",None))
        self.set_barcode_name(data.get("name",None))
        self.set_barcode_sequence(data.get("sequence",None))
        self.set_barcode_type(data.get("barcode_type",None))
        self.set_barcode_full_name(data.get("full_name",None))

    def get_barcode_id(self):
        return _from_unicode(self.barcode_id)
    def set_barcode_id(self,barcode_id):
        self.barcode_id = _to_unicode(barcode_id)
               
    def get_barcode_name(self):
        return _from_unicode(self.barcode_name)
    def set_barcode_name(self,barcode_name):
        self.barcode_name = _to_unicode(barcode_name)

    def get_barcode_full_name(self):
        return _from_unicode(self.barcode_full_name)
    def set_barcode_full_name(self,barcode_full_name):
        self.barcode_full_name = _to_unicode(barcode_full_name)

    def get_barcode_sequence(self):
        return _from_unicode(self.barcode_sequence)
    def set_barcode_sequence(self,barcode_sequence):
        self.barcode_sequence = _to_unicode(barcode_sequence)
             
    def get_barcode_type(self):
        return _from_unicode(self.barcode_type)
    def set_barcode_type(self,barcode_type):
        self.barcode_type = _to_unicode(barcode_type)
    
    @staticmethod
    def columns():
        cols = Sample.columns()
        cols.extend(["bcbb_barcode_id","barcode_name","barcode_sequence","barcode_type"])
        return cols
    
    def to_rows(self):
        rows = Sample.to_rows(self)
        rows.extend([self.get_barcode_id(), self.get_barcode_name(), self.get_barcode_sequence(), self.get_barcode_type()])
        return rows
    
    def to_structure(self):
        struct = Sample.to_structure(self)
        if (self.get_barcode_id()):
            struct["barcode_id"] = self.get_barcode_id()
        if (self.get_barcode_sequence()):
            struct["sequence"] = self.get_barcode_sequence()
        if (self.get_barcode_type()):
            struct["barcode_type"] = self.get_barcode_type()
        return struct
  
    <|MERGE_RESOLUTION|>--- conflicted
+++ resolved
@@ -8,13 +8,8 @@
 import glob
 import yaml
 
-<<<<<<< HEAD
-from bcbio.pipeline.run_info import get_run_info
-from bcbio.google import (_to_unicode, _from_unicode)
-=======
 from bcbio.solexa.flowcell import get_flowcell_info
 from bcbio.google import ( _to_unicode, _from_unicode )
->>>>>>> 2b7f6c58
 from bcbio.utils import UnicodeReader
 
 
