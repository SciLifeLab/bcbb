"""Handle multiple samples present on a single flowcell

Merges samples located in multiple lanes on a flowcell. Unique sample names
identify items to combine within a group.
"""
import os
import shutil
import collections

from bcbio import utils, broad


def combine_fastq_files(in_files, work_dir, config):
    if len(in_files) == 1:
        return in_files[0]

    else:
        cur1, cur2 = in_files[0]
        out1 = os.path.join(work_dir, os.path.basename(cur1))
        out2 = os.path.join(work_dir, os.path.basename(cur2)) if cur2 else None
        if not os.path.exists(out1):
            with open(out1, "a") as out_handle:
                for (cur1, _) in in_files:
                    with open(cur1) as in_handle:
                        shutil.copyfileobj(in_handle, out_handle)

        if out2 and not os.path.exists(out2):
            with open(out2, "a") as out_handle:
                for (_, cur2) in in_files:
                    with open(cur2) as in_handle:
                        shutil.copyfileobj(in_handle, out_handle)
<<<<<<< HEAD
        if config["algorithm"].get("upload_fastq", False):
=======

        if not config["algorithm"].get("upload_fastq", False):
>>>>>>> a41dd1b5
            return out1, out2

        for f1, f2 in in_files:
            utils.save_diskspace(f1, "fastq merged to %s" % out1, config)
            if f2:
                utils.save_diskspace(f2, "fastq merged to %s" % out2, config)

        return out1, out2


def organize_samples(items, dirs, config_file):
    """Organize BAM output files by sample name.
    """
    def _sort_by_lane_barcode(x):
        """Index a sample by lane and barcode.
        """
        return (x["info"]["lane"], x["info"]["barcode_id"])

    items_by_name = collections.defaultdict(list)
    for item in items:
        name = (item["info"].get("name", ""), item["info"]["description"])
        items_by_name[name].append(item)

    out = []
    for name, item_group in items_by_name.iteritems():
        fastq_files = [x["fastq"] for x in item_group]
        bam_files = [x["out_bam"] for x in item_group]
        item_group.sort(key=_sort_by_lane_barcode)

        out.append({"name": name, "info": item_group[0]["info"],
                    "fastq_files": fastq_files, "bam_files": bam_files,
                    "dirs": dirs, "config": item_group[0]["config"],
                    "config_file": config_file})

    out.sort(key=_sort_by_lane_barcode)
    out = [[x] for x in out]

    return out


def merge_bam_files(bam_files, work_dir, config):
    """Merge multiple BAM files from a sample into a single BAM for processing.
    """
    bam_files.sort()
    out_file = os.path.join(work_dir, os.path.basename(bam_files[0]))
    picard = broad.runner_from_config(config)
    picard.run_fn("picard_merge", bam_files, out_file)
    for b in bam_files:
        utils.save_diskspace(b, "BAM merged to %s" % out_file, config)

    return out_file<|MERGE_RESOLUTION|>--- conflicted
+++ resolved
@@ -29,12 +29,8 @@
                 for (_, cur2) in in_files:
                     with open(cur2) as in_handle:
                         shutil.copyfileobj(in_handle, out_handle)
-<<<<<<< HEAD
+
         if config["algorithm"].get("upload_fastq", False):
-=======
-
-        if not config["algorithm"].get("upload_fastq", False):
->>>>>>> a41dd1b5
             return out1, out2
 
         for f1, f2 in in_files:
