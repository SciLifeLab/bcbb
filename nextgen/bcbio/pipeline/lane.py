"""Top level driver functionality for processing a sequencing lane.
"""
import os
import copy
import glob

from bcbio.log import logger2 as logger
from bcbio.pipeline.fastq import get_fastq_files, get_multiplex_items
from bcbio.pipeline.demultiplex import split_by_barcode
from bcbio.pipeline.alignment import align_to_sort_bam, remove_contaminants as rc
from bcbio.solexa.flowcell import get_flowcell_info
from bcbio.bam.trim import brun_trim_fastq


def process_lane(lane_items, fc_name, fc_date, dirs, config):
    """Prepare lanes, potentially splitting based on barcodes.
    """

    lane_name = "%s_%s_%s" % (lane_items[0]['lane'], fc_date, fc_name)
    full_fastq1, full_fastq2 = get_fastq_files(dirs["fastq"], dirs["work"],
                                               lane_items[0], fc_name, config=config)

    # Filter phiX
    custom_config = _update_config_w_custom(config, lane_items[0])
    if custom_config["algorithm"].get("filter_phix", False):
<<<<<<< HEAD
        logger.info("Filtering phiX from %s" % lane_name)
        info = {"genomes_filter_out": "spiked_phix", "description": lane_name}
        processed = remove_contaminants(full_fastq1, full_fastq2, info, lane_name, info["description"], dirs, custom_config)
        (full_fastq1, full_fastq2, _, lane_name) = processed[0][0:4]
=======
        # If we are starting from demultiplexed material, we will skip a lane-wise screening
        # Screening will be performed on a sample basis
        if custom_config["algorithm"].get("demultiplexed",False):
            logger.warn("Will not filter phix lane-wise on already demultiplexed files. You will have to specify genomes_filter_out option for each sample")
        else:
            logger.info("Filtering phiX from %s" % lane_name)
            info = {"genomes_filter_out": "spiked_phix", "description": lane_name}
            processed = remove_contaminants(full_fastq1, full_fastq2, info, lane_name, info["description"], dirs, custom_config)
            (full_fastq1, full_fastq2, _, lane_name) = processed[0][0:4]
>>>>>>> b1838e6a

    logger.info("Demultiplexing %s" % lane_name)
    bc_files = split_by_barcode(full_fastq1, full_fastq2, lane_items,
                                lane_name, dirs, config)

    out = []
    for item in lane_items:
        config = _update_config_w_custom(config, item)
        # Can specify all barcodes but might not have actual sequences
        # Would be nice to have a good way to check this is okay here.
        if item["barcode_id"] in bc_files:
            fastq1, fastq2 = bc_files[item["barcode_id"]]
            cur_lane_name = lane_name
            cur_lane_desc = item["description"]
            if item.get("name", "") and config["algorithm"].get("include_short_name", True):
                cur_lane_desc = "%s : %s" % (item["name"], cur_lane_desc)
            if item["barcode_id"] is not None:
                cur_lane_name += "_%s" % (item["barcode_id"])
            if config["algorithm"].get("trim_reads", False):
                trim_info = brun_trim_fastq([x for x in [fastq1, fastq2] if x is not None],
                                            dirs, config)
                fastq1 = trim_info[0]
                if fastq2 is not None:
                    fastq2 = trim_info[1]
            out.append((fastq1, fastq2, item, cur_lane_name, cur_lane_desc,
                        dirs, config))

    return out


def remove_contaminants(fastq1, fastq2, info, lane_name, lane_desc,
                        dirs, config):
    """Remove reads mapping to the specified contaminating reference.
    """

    base_name = None
    genome_build = info.get("genomes_filter_out", None)
    # Skip filtering of phix in case we have already done that for the lane
    # FIXME: This logic is way too complicated..
    #   - If filter_phix is true, phix has been filtered lane-wise and need not be run again
    #   - If demultiplexed is true, lane-wise filtering has been skipped and we need to do it here
    if genome_build is not None and os.path.exists(fastq1) and \
    (genome_build != "phix" or not config["algorithm"].get("filter_phix",False) \
     or config["algorithm"].get("demultiplexed",False)):
        if genome_build == "spiked_phix":
            genome_build = "phix"

        program = config["algorithm"].get("remove_contaminants", "bowtie")
        logger.info("Removing %s contaminants on %s, using %s" \
            % (genome_build, info["description"], program))
        fastq1, fastq2, base_name = rc(fastq1, fastq2, genome_build, program, lane_name, dirs, config)

    return [[fastq1, fastq2, info, (base_name or lane_name), lane_desc, dirs, config]]


def process_alignment(fastq1, fastq2, info, lane_name, lane_desc,
                      dirs, config):
    """Do an alignment of fastq files, preparing a sorted BAM output file.
    """
    aligner = config["algorithm"].get("aligner", None)
    out_bam = ""
    if os.path.exists(fastq1) and aligner:
        logger.info("Aligning lane %s with %s aligner" % (lane_name, aligner))
        out_bam = align_to_sort_bam(fastq1, fastq2, info["genome_build"], \
                                aligner, lane_name, lane_desc, dirs, config)

    return [{"fastq": [fastq1, fastq2], "out_bam": out_bam, "info": info,
             "config": config}]


def _update_config_w_custom(config, lane_info):
    """Update the configuration for this lane if a custom analysis is specified.
    """
    config = copy.deepcopy(config)
    analysis_type = lane_info.get("analysis", "")
    custom = config["custom_algorithms"].get(analysis_type, None)
    if custom:
        for key, val in custom.iteritems():
            config["algorithm"][key] = val
    # apply any algorithm details specified with the lane
    for key, val in lane_info.get("algorithm", {}).iteritems():
        config["algorithm"][key] = val

    return config


def make_lane_items(info, fc_date, fc_name, dirs, config):
    sample_name = info.get("description", "")
    if (config["algorithm"].get("include_short_name", True) and
            info.get("name", "")):
        sample_name = "%s---%s" % (info.get("name", ""), sample_name)
    genome_build = info.get("genome_build", None)
    multiplex = info.get("multiplex", "")
    logger.info("Processing sample: %s; lane %s; reference genome %s; " \
             "researcher %s; analysis method %s" %
             (sample_name, info["lane"], genome_build,
              info.get("researcher", ""), info.get("analysis", "")))
    lane_items = []
    if multiplex:
        logger.debug("Sample %s is multiplexed as: %s" % (sample_name, multiplex))
        mitems = get_multiplex_items(multiplex, info['lane'], dirs['fc_dir'], fc_name, fc_date)
        for fastq1, fastq2, mlane_name, msample in mitems:
            lane_items.append((fastq1, fastq2, genome_build, mlane_name, msample, dirs, config))
    else:
        # TODO: Not multiplex: what to do?
        pass
    return lane_items


def get_flowcell_id(run_info, fc_dir, check_bc=True, glob_ext="_fastq.txt"):
    for lane in run_info:
        for bc in lane:
            if check_bc:
                glob_str = "%s_*_barcode/*%s" % (bc['lane'], glob_ext)
            else:
                glob_str = "%s_*%s" % (lane, glob_ext)
                next
    files = glob.glob(os.path.join(fc_dir, glob_str))
    try:
        (name, date) = get_flowcell_info(os.path.basename(files[0]))
    except:
        raise StandardError("No flowcell information found in " + str(fc_dir))
    return name, date<|MERGE_RESOLUTION|>--- conflicted
+++ resolved
@@ -23,12 +23,6 @@
     # Filter phiX
     custom_config = _update_config_w_custom(config, lane_items[0])
     if custom_config["algorithm"].get("filter_phix", False):
-<<<<<<< HEAD
-        logger.info("Filtering phiX from %s" % lane_name)
-        info = {"genomes_filter_out": "spiked_phix", "description": lane_name}
-        processed = remove_contaminants(full_fastq1, full_fastq2, info, lane_name, info["description"], dirs, custom_config)
-        (full_fastq1, full_fastq2, _, lane_name) = processed[0][0:4]
-=======
         # If we are starting from demultiplexed material, we will skip a lane-wise screening
         # Screening will be performed on a sample basis
         if custom_config["algorithm"].get("demultiplexed",False):
@@ -38,7 +32,6 @@
             info = {"genomes_filter_out": "spiked_phix", "description": lane_name}
             processed = remove_contaminants(full_fastq1, full_fastq2, info, lane_name, info["description"], dirs, custom_config)
             (full_fastq1, full_fastq2, _, lane_name) = processed[0][0:4]
->>>>>>> b1838e6a
 
     logger.info("Demultiplexing %s" % lane_name)
     bc_files = split_by_barcode(full_fastq1, full_fastq2, lane_items,
