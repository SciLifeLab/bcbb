--- conflicted
+++ resolved
@@ -13,11 +13,7 @@
 from bcbio.log import logger
 from bcbio.pipeline.merge import (combine_fastq_files, merge_bam_files)
 from bcbio.pipeline.qcsummary import generate_align_summary, screen_for_contamination
-<<<<<<< HEAD
-from bcbio.pipeline.variation import (recalibrate_quality, run_genotyper,
-=======
 from bcbio.pipeline.variation import (recalibrate_quality, finalize_genotyper,
->>>>>>> 102ce110
                                       variation_effects)
 from bcbio.rnaseq.cufflinks import assemble_transcripts
 from bcbio.pipeline.shared import ref_genome_info
@@ -53,58 +49,6 @@
     return [[data]]
 
 
-<<<<<<< HEAD
-
-# ## General processing
-
-def process_sample(sample_name, fastq_files, info, bam_files, dirs,
-                   config, config_file):
-    """Finalize processing for a sample, potentially multiplexed.
-    """
-    config = _update_config_w_custom(config, info)
-
-    genome_build = info.get("genome_build", None)
-    fastq1, fastq2 = combine_fastq_files(fastq_files, dirs["work"])
-    if config["algorithm"]["screen_contaminants"]:
-        log.info("Screening for contaminants on sample %s with genome %s" % \
-        (str(sample_name), str(genome_build)))
-        screen_for_contamination(fastq1, fastq2, config)
-
-    # _filter_out_genomes(data)
-
-    (_, sam_ref) = get_genome_ref(genome_build, config["algorithm"]["aligner"],
-                                  dirs["galaxy"])
-    log.info("Combining and preparing wig file %s" % str(sample_name))
-    sort_bam = merge_bam_files(bam_files, dirs["work"], config)
-    (gatk_bam, vrn_file, effects_file) = ("", "", "")
-
-    if config["algorithm"]["recalibrate"] and os.path.exists(sort_bam):
-        log.info("Recalibrating %s with GATK" % str(sample_name))
-        gatk_bam = recalibrate_quality(sort_bam, fastq1, fastq2, sam_ref,
-                                       dirs, config)
-        if config["algorithm"]["snpcall"]:
-            log.info("SNP genotyping %s with GATK" % str(sample_name))
-            vrn_file = run_genotyper(gatk_bam, sam_ref, config)
-            log.info("Calculating variation effects for %s" % str(sample_name))
-            effects_file = variation_effects(vrn_file, genome_build, config)
-
-    if config["algorithm"].get("transcript_assemble", False) and os.path.exists(sort_bam):
-        tx_file = assemble_transcripts(sort_bam, sam_ref, config)
-
-    if sam_ref is not None and os.path.exists(sort_bam):
-        log.info("Generating summary files: %s" % str(sample_name))
-        generate_align_summary(sort_bam, fastq2 is not None, sam_ref,
-                               sample_name, config, dirs)
-    
-    if os.path.exists(sort_bam):
-        bam_to_wig(sort_bam, config, config_file)
-
-    return [sample_name, fastq_files, info, sort_bam, gatk_bam, vrn_file,
-            effects_file]
-
-
-def bam_to_wig(bam_file, config, config_file):
-=======
 def screen_sample_contaminants(data):
     """Screen the sample fastq files for contaminants
     """
@@ -147,7 +91,6 @@
 
 
 def generate_bigwig(data):
->>>>>>> 102ce110
     """Provide a BigWig coverage file of the sorted alignments.
     """
     logger.info("Preparing BigWig file %s" % str(data["name"]))
@@ -158,32 +101,5 @@
             cl = [data["config"]["analysis"]["towig_script"], bam_file,
                   data["config_file"], "--outfile=%s" % tx_file]
             subprocess.check_call(cl)
-<<<<<<< HEAD
-    return wig_file
-
-
-def _filter_out_genomes(data):
-    """ Filters out genomes found in run_info.yaml
-    """
-    print "AAAAAAAAAAAAAAAAAAAAAAAAAAAAAA"
-    print data
-    #genome_build, sam_ref = ref_genome_info(data["info"], config, data["dirs"])
-    sam_ref = data["sam_ref"]
-
-    log.info("Removing genome from sample %s" % str(data["name"]))
-    try:
-        # not data ! should reach run_info.yaml somehow from here
-        if data["filter_out_genomes"]:
-            for genome in data["filter_out_genomes"].split(","):
-                (out_file, ext) = os.path.splitext(os.path.basename(fastq1))
-                out_file = out_file+"-stripped-"+genome+ext
-                cl = ["bowtie", "--solexa1.3-quals", "--un", out_file, sam_ref, "-1", data["fastq1"], "-2", data["fastq2"], "/dev/null"]
-                log.info("Running %s" % cl)
-                subprocess.check_call(cl)
-    except KeyError:
-        log.error("Not removing genomes, directive filter_out_genomes undefined in run_info.yaml")
-        pass
-=======
     data["bigwig_file"] = wig_file
-    return [[data]]
->>>>>>> 102ce110
+    return [[data]]